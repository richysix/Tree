--- conflicted
+++ resolved
@@ -37,36 +37,25 @@
 
 sub add_annotations_from_annotation_file {
     my ( $self, $annotation_file ) = @_;
-<<<<<<< HEAD
     
-    # open annotation file - should be tab-separated and of the form: chr    start    end   annotation
-    open my $anno_fh, '<', $annotation_file or die "Couldn't open annotation file, $annotation_file:$!\n";
-    while(<$anno_fh>){
-        next if m/\A \#/xms;
-        chomp;
-        my( $chr, $start, $end, $annotation, ) = split /\t/, $_;
-        if( !exists $self->genomic_tree->{$chr} ){
-            $self->_make_new_subtree_for_chr( $chr );
-=======
-
     # open annotation file - should be tab-separated and of the form:
     # chr  start  end  annotation
     # or:
     # chr  start  end  strand  annotation
     open my $anno_fh, '<', $annotation_file;    ## no critic (RequireBriefOpen)
     while ( my $line = <$anno_fh> ) {
+        next if m/\A \#/xms; # ignore comment lines
         chomp $line;
         my ( $chr, $start, $end, $strand, $annotation ) = split /\t/xms, $line;
-
+        
         # Support both formats
         if ( !defined $annotation ) {
             $annotation = $strand;
             $strand     = 0;
->>>>>>> a2f771b4
         }
-
+        
         $strand = $self->_normalise_strand($strand);
-
+        
         $self->insert_annotation_into_genomic_tree( $chr, $start, $end, $strand,
             $annotation );
     }
@@ -88,31 +77,18 @@
 
 sub add_annotations_from_gff {
     my ( $self, $annotation_file ) = @_;
-<<<<<<< HEAD
     
-    # open annotation file - should be gff format:  chr    source annotation  start    end   score    strand  frame   attribute
-    open my $anno_fh, '<', $annotation_file or die "Couldn't open annotation file, $annotation_file:$!\n";
-    while(<$anno_fh>){
-        next if m/\A \#/xms;
-        chomp;
-        my( $chr, undef, $annotation, $start, $end, undef, ) = split /\t/, $_;
-        if( !exists $self->genomic_tree->{$chr} ){
-            $self->_make_new_subtree_for_chr( $chr );
-        }
-        $self->insert_annotation_into_genomic_tree( $chr, $start, $end, $annotation );
-=======
-
     # open annotation file - should be gff format:
     # chr  source  annotation  start  end  score  strand  frame  attribute
     open my $anno_fh, '<', $annotation_file;
     while ( my $line = <$anno_fh> ) {
+        next if m/\A \#/xms; # ignore comment lines
         chomp $line;
         my ( $chr, undef, $annotation, $start, $end, undef, $strand ) =
           split /\t/xms, $line;
         $strand = $self->_normalise_strand($strand);
         $self->insert_annotation_into_genomic_tree( $chr, $start, $end, $strand,
             $annotation );
->>>>>>> a2f771b4
     }
     close $anno_fh;
 
